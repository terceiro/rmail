--- conflicted
+++ resolved
@@ -9,41 +9,13 @@
 This package works well and is seeing a number of mostly backward
 compatible changes.
 
-<<<<<<< HEAD
-=======
-Version 1.0.0 brings with it a "major version" change, and so the
-library is not compatible with version 0.17.  See the NEWS for
-details.
-
-Fortunately, you can install version 0.17 and 1.x versions along side
-each other.
-
-Version 0.17 is in the 'rmail' lib directory and uses the module name
-"RMail".  It is distributed as a .tar.gz as well as a rubygem named
-"rmail".  There is a separate companion package called RubyFilter that
-goes with this version.
-
-Version 1.x is in the 'rubymail' lib directory and uses the module name
-"RubyMail".  It is distributed as a .tar.gz as well as a rubygem named
-"rubymail".
-
-Because version 0.17 and version 1.x can live along side each other,
-package distributors should consider providing a separate package for
-each.  I am aware that this is a huge pain.  I will keep major version
-changes to a real minimum (once every few years at most).
-
->>>>>>> 018b1749
 = Selling Points
 
 - Flexibility.  You can parse a message from a string or input stream.
   You can create a message with code and make a string out of
   it.  Accessing the message header is done with a class with methods
   borrowed from both the Array and Hash class.  Multi-part MIME
-<<<<<<< HEAD
   messages are conveniently represented as a tree of RMail::Message
-=======
-  messages are conveniently represented as a tree of RubyMail::Message
->>>>>>> 018b1749
   objects.
 
 - Correctness.  Adheres to all the relevant RFCs.
@@ -73,32 +45,19 @@
   Instead, I mostly get feature requests and questions from people
   trying to do something new.  Examples:
 
-<<<<<<< HEAD
-  - Using RMail and net/pop3 to retrieve email from an ISP.
-  - Using RMail and net/smtp to send email.
-  - Using RMail in a production environment to process abuse@ email
-    for a smaller "country code" TLD registrar.
-
-  And who knows what else.  I am surprised every time I see RMail
-=======
   - Using RubyMail and net/pop3 to retrieve email from an ISP.
   - Using RubyMail and net/smtp to send email.
   - Using RubyMail in a production environment to process abuse@ email
     for a smaller "country code" TLD registrar.
 
-  And who knows what else.  I am surprised every time I see RubyMail
->>>>>>> 018b1749
-  used.  ;-)
+  And who knows what else.  I am surprised every time I see RubyMail used.
+  ;-)
 
-- Parsing efficiency.  I made the parser as efficient as I could.
-  Other mail libraries parse email line by line.  This is OK for most
-  short email, but the random email with a 10 megabyte attachment
-<<<<<<< HEAD
-  parses very slowly this way.  Instead, RMail parses data in 16k
-=======
-  parses very slowly this way.  Instead, RubyMail parses data in 16k
->>>>>>> 018b1749
-  chunks, so large attachments are parsed efficiently.
+- Parsing efficiency.  I made the parser as efficient as I could.  Other
+  mail libraries parse email line by line.  This is OK for most short
+  email, but the random email with a 10 megabyte attachment parses very
+  slowly this way.  Instead, RubyMail parses data in 16k chunks, so large
+  attachments are parsed efficiently.
 
 - Exception free parsing.  All possible inputs parse into something
   sensible according to the relevant RFC standards.
@@ -113,19 +72,11 @@
   see in message headers.
 
 - When parsing a 100 megabyte email, at least 100 megabytes of RAM is
-<<<<<<< HEAD
-  used, since a parsed RMail::Message object keeps the entire
-  message in a string object.  Fortunately, only one copy is needed
-  (even for nested multipart messages), and RMail's "chunked"
-  parsing technique keeps parsing fast for huge messages.  Still,
-  depending on your requirements, this may disqualify RMail.
-=======
-  used, since a parsed RubyMail::Message object keeps the entire
-  message in a string object.  Fortunately, only one copy is needed
-  (even for nested multipart messages), and RubyMail's "chunked"
-  parsing technique keeps parsing fast for huge messages.  Still,
-  depending on your requirements, this may disqualify RubyMail.
->>>>>>> 018b1749
+  used, since a parsed RMail::Message object keeps the entire message in a
+  string object.  Fortunately, only one copy is needed (even for nested
+  multipart messages), and RubyMail's "chunked" parsing technique keeps
+  parsing fast for huge messages.  Still, depending on your requirements,
+  this may disqualify RubyMail.
 
 - Documented in English only.
 
@@ -158,7 +109,6 @@
   gem install rubymail
 
 Otherwise, type the following while in the package directory:
-<<<<<<< HEAD
 
   ruby install.rb config
   ruby install.rb setup
@@ -166,19 +116,8 @@
 
 You may need special permissions to execute the last line.
 
-If you want to just install RMail to a custom location, you can just
+If you want to just install RubyMail to a custom location, you can just
 copy the lib/rmail subdirectory manually.
-=======
-
-  ruby install.rb config
-  ruby install.rb setup
-  ruby install.rb install
-
-You may need special permissions to execute the last line.
-
-If you want to just install RubyMail to a custom location, you can
-just copy the lib/rubymail subdirectory manually.
->>>>>>> 018b1749
 
 = Why?
 
@@ -193,11 +132,7 @@
 
 = Support
 
-<<<<<<< HEAD
-To reach the author of RMail, send mail to matt@rfc20.org.
-=======
 To reach the author of RubyMail, send mail to matt@rfc20.org.
->>>>>>> 018b1749
 
 = License
 
