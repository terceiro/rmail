#--
<<<<<<< HEAD
#   Copyright (C) 2001, 2002, 2003, 2004 Matt Armstrong.  All rights
=======
#   Copyright (C) 2001, 2002, 2003, 2004, 2008 Matt Armstrong.  All rights
>>>>>>> 018b1749
#   reserved.
#
# Redistribution and use in source and binary forms, with or without
# modification, are permitted provided that the following conditions are met:
#
# 1. Redistributions of source code must retain the above copyright notice,
#    this list of conditions and the following disclaimer.
# 2. Redistributions in binary form must reproduce the above copyright
#    notice, this list of conditions and the following disclaimer in the
#    documentation and/or other materials provided with the distribution.
# 3. The name of the author may not be used to endorse or promote products
#    derived from this software without specific prior written permission.
#
# THIS SOFTWARE IS PROVIDED BY THE AUTHOR ``AS IS'' AND ANY EXPRESS OR
# IMPLIED WARRANTIES, INCLUDING, BUT NOT LIMITED TO, THE IMPLIED WARRANTIES
# OF MERCHANTABILITY AND FITNESS FOR A PARTICULAR PURPOSE ARE DISCLAIMED. IN
# NO EVENT SHALL THE AUTHOR BE LIABLE FOR ANY DIRECT, INDIRECT, INCIDENTAL,
# SPECIAL, EXEMPLARY, OR CONSEQUENTIAL DAMAGES (INCLUDING, BUT NOT LIMITED
# TO, PROCUREMENT OF SUBSTITUTE GOODS OR SERVICES; LOSS OF USE, DATA, OR
# PROFITS; OR BUSINESS INTERRUPTION) HOWEVER CAUSED AND ON ANY THEORY OF
# LIABILITY, WHETHER IN CONTRACT, STRICT LIABILITY, OR TORT (INCLUDING
# NEGLIGENCE OR OTHERWISE) ARISING IN ANY WAY OUT OF THE USE OF THIS
# SOFTWARE, EVEN IF ADVISED OF THE POSSIBILITY OF SUCH DAMAGE.
#
#++
# Implements the RMail::Address, RMail::Address::List, and
# RMail::Address::Parser classes.  Together, these classes allow you
# to robustly parse, manipulate, and generate RFC2822 email addresses
# and address lists.

module RMail

  # This class provides the following functionality:
  #
  # * Parses RFC2822 address lists into a list of Address
  #   objects (see #parse).
  #
  # * Format Address objects as appropriate for insertion into email
  #   messages (see #format).
  #
  # * Allows manipulation of the various parts of the address (see
  #   #local=, #domain=, #display_name=, #comments=).
  class Address

    ATEXT = '[\w=!#$%&\'*+-?^\`{|}~]+'

    # Create a new address.  If the +string+ argument is not nil, it
    # is parsed for mail addresses and if one is found, it is used to
    # initialize this object.
    def initialize(string = nil)
      @local = @domain = @comments = @display_name = nil

      unless string.nil?
        addrs = Address.parse(string)
        if addrs.length > 0
          @local = addrs[0].local
          @domain = addrs[0].domain
          @comments = addrs[0].comments
          @display_name = addrs[0].display_name
        end
      end
    end

    # Compare this address with another based on the email address
    # portion only (any display name and comments are ignored).  If
    # the other object is not an RMail::Address, it is passed to
    # RMail::Address#initialize and parsed into an RMail::Address.
    def <=>(other)
      if !other.kind_of?(RMail::Address)
	other = RMail::Address.new(other)
      end
      cmp = (@local || '') <=> (other.local || '')
      if cmp == 0
        cmp = (@domain || '') <=> (other.domain || '')
      end
      return cmp
    end
    include Comparable

    # Return a hash value for this address.  This is based solely on
    # the email address portion (any display name and comments are
    # ignored).
    def hash
      address.hash
    end

    # Return true if the two objects are equal.  Do this based solely
    # on the email address portion (any display name and comments are
    # ignored).  Always returns false if the other object is not a
    # RMail::Address object.
    def eql?(other)
      return false unless other.kind_of?(RMail::Address)
      @local.eql?(other.local) and @domain.eql?(other.domain)
    end

    # Retrieve the local portion of the mail address.  This is the
    # portion that precedes the <tt>@</tt> sign.
    def local
      @local
    end

    # Assign the local portion of the mail address.  This is the
    # portion that precedes the <tt>@</tt> sign.
    def local=(l)
      raise ArgumentError unless l.nil? || l.kind_of?(String)
      @local = l
    end

    # Returns the display name of this address.  The display name is
    # present only for "angle addr" style addresses such as:
    #
    #	John Doe <johnd@example.net>
    #
    # In this case, the display name will be "John Doe".  In
    # particular this old style address has no display name:
    #
    #	bobs@example.net (Bob Smith)
    #
    # See also display_name=, #name
    def display_name
      @display_name
    end

    # Assign a display name to this address.  See display_name for a
    # definition of what this is.
    #
    # See also display_name
    def display_name=(str)
      unless str.nil? || str.kind_of?(String)
        raise ArgumentError, 'not a string'
      end
      @display_name = str
      @display_name = nil if @display_name == ''
    end

    # Returns a best guess at a display name for this email address.
    # This function first checks if the address has a true display
    # name (see display_name) and returns it if so.  Otherwise, if the
    # address has any comments, the last comment will be returned.
    #
    # In most cases, this will behave reasonably.  For example, it
    # will return "Bob Smith" for this address:
    #
    #	bobs@example.net (Bob Smith)
    #
    # See also display_name, #comments, #comments=
    def name
      @display_name || (@comments && @comments.last)
    end

    # Returns the comments in this address as an array of strings.
    def comments
      @comments
    end

    # Set the comments for this address.  The +comments+ argument can
    # be a string, or an array of strings.  In either case, any
    # existing comments are replaced.
    #
    # See also #comments, #name
    def comments=(comments)
      case comments
      when nil
        @comments = comments
      when Array
        @comments = comments
      when String
        @comments = [ comments ]
      else
        raise TypeError, "Argument to RMail::Address#comments= must be " +
          "String, Array or nil, was #{comments.type}."
      end
      @comments.freeze
    end

    # Retrieve to the domain portion of the mail address.  This is the
    # portion after the <tt>@</tt> sign.
    def domain
      @domain
    end

    # Assign a domain name to this address.  This is the portion after
    # the <tt>@</tt> sign.  Any existing domain name will be changed.
    def domain=(domain)
      @domain = if domain.nil? or domain == ''
		  nil
		else
                  raise ArgumentError unless domain.kind_of?(String)
		  domain.strip
		end
    end

    # Returns the email address portion of the address (i.e. without a
    # display name, angle addresses, or comments).
    #
    # The string returned is not suitable for insertion into an
    # e-mail.  RFC2822 quoting rules are not followed.  The raw
    # address is returned instead.
    #
    # For example, if the local part requires quoting, this function
    # will not perform the quoting (see #format for that).  So this
    # function can returns strings such as:
    #
    #  "address with no quoting@example.net"
    #
    # See also #format
    def address
      if @domain.nil?
	@local
      else
	@local + '@' + @domain
      end
    end

    # Return this address as a String formated as appropriate for
    # insertion into a mail message.
    def format
      display_name = if @display_name.nil?
		       nil
		     elsif @display_name =~ /^[-\/\w=!#\$%&'*+?^`{|}~ ]+$/
		       @display_name
		     else
		       '"' + @display_name.gsub(/["\\]/, '\\\\\&') + '"'
		     end
      local = if (@local !~ /^[-\w=!#\$%&'*+?^`{|}~\.\/]+$/ ||
		  @local =~ /^\./ ||
		  @local =~ /\.$/ ||
		  @local =~ /\.\./)
		'"' + @local.to_s.gsub(/["\\]/, '\\\\\&') + '"'
	      else
		@local
	      end
      domain = if (!@domain.nil? and
		   (@domain !~ /^[-\w=!#\$%&'*+?^`{|}~\.\/]+$/ ||
		    @domain =~ /^\./ ||
		    @domain =~ /\.$/ ||
		    @domain =~ /\.\./))
	       then
		 '[' + if @domain =~ /^\[(.*)\]$/
			 $1
		       else
			 @domain
		       end.gsub(/[\[\]\\]/, '\\\\\&') + ']'
	       else
		 @domain
	       end
      address = if domain.nil?
		  local
		elsif !display_name.nil? or domain[-1] == ?]
		  '<' + local + '@' + domain + '>'
		else
		  local + '@' + domain
		end
      comments = nil
      comments = unless @comments.nil?
		   @comments.collect { |c|
	  '(' + c.gsub(/[()\\]/, '\\\\\&') + ')'
	}.join(' ')
		 end
      [display_name, address, comments].compact.join(' ')
    end

    # Addresses can be converted into strings.
    alias :to_s :format

    # This class provides a facility to parse a string containing one
    # or more RFC2822 addresses into an array of RMail::Address
    # objects.  You can use it directly, but it is more conveniently
    # used with the RMail::Address.parse method.
    class Parser

      # Create a RMail::Address::Parser object that will parse
      # +string+.  See also the RMail::Address.parse method.
      def initialize(string)
        @string = string
      end

      # This function attempts to extract mailing addresses from the
      # string passed to #new.  The function returns an
      # RMail::Address::List of RMail::Address objects
      # (RMail::Address::List is a subclass of Array).  A malformed
      # input string will not generate an exception.  Instead, the
      # array returned will simply not contained the malformed
      # addresses.
      #
      # The string is expected to be in a valid format as documented
      # in RFC2822's mailbox-list grammar.  This will work for lists
      # of addresses in the <tt>To:</tt>, <tt>From:</tt>, etc. headers
      # in email.
      def parse
        @lexemes = []
	@tokens = []
	@addresses = RMail::Address::List.new
	@errors = 0
	new_address
        get
        address_list
	reset_errors
	@addresses.delete_if { |a|
	  !a.local || !a.domain
	}
      end

      private

      SYM_ATOM = :atom
      SYM_ATOM_NON_ASCII = :atom_non_ascii
      SYM_QTEXT = :qtext
      SYM_COMMA = :comma
      SYM_LESS_THAN = :less_than
      SYM_GREATER_THAN = :greater_than
      SYM_AT_SIGN = :at_sign
      SYM_PERIOD = :period
      SYM_COLON = :colon
      SYM_SEMI_COLON = :semi_colon
      SYM_DOMAIN_LITERAL = :domain_literal

      def reset_errors
	if @errors > 0
	  @addresses.pop
	  @errors = 0
	end
      end

      def new_address
	reset_errors
	@addresses.push(Address.new)
      end

      # Get the text that has been saved up to this point.
      def get_text
        text = ''
        sep = ''
        @lexemes.each { |lexeme|
          if lexeme == '.'
            text << lexeme
            sep = ''
          else
            text << sep
            text << lexeme
            sep = ' '
          end
        }
	@lexemes = []
        text
      end

      # Save the current lexeme away for later retrieval with
      # get_text.
      def save_text
        @lexemes << @lexeme
      end

      # Parse this:
      # address_list = ([address] SYNC ",") {[address] SYNC "," } [address] .
      def address_list
	if @sym == SYM_ATOM ||
            @sym == SYM_ATOM_NON_ASCII ||
	    @sym == SYM_QTEXT ||
	    @sym == SYM_LESS_THAN
	  address
	end
	sync(SYM_COMMA)
	return if @sym.nil?
	expect(SYM_COMMA)
	new_address
        while @sym == SYM_ATOM ||
            @sym == SYM_ATOM_NON_ASCII ||
            @sym == SYM_QTEXT ||
            @sym == SYM_LESS_THAN ||
            @sym == SYM_COMMA
	  if @sym == SYM_ATOM ||
              @sym == SYM_ATOM_NON_ASCII ||
              @sym == SYM_QTEXT ||
              @sym == SYM_LESS_THAN
	    address
	  end
	  sync(SYM_COMMA)
	  return if @sym.nil?
	  expect(SYM_COMMA)
	  new_address
        end
        if @sym == SYM_ATOM || @sym == SYM_QTEXT || @sym == SYM_LESS_THAN
          address
        end
      end

      # Parses ahead through a local-part or display-name until no
      # longer looking at a word or "." and returns the next symbol.
      def address_lookahead
	lookahead = []
	while @sym == SYM_ATOM ||
            @sym == SYM_ATOM_NON_ASCII ||
            @sym == SYM_QTEXT ||
            @sym == SYM_PERIOD
	  lookahead.push([@sym, @lexeme])
	  get
	end
	retval = @sym
	putback(@sym, @lexeme)
	putback_array(lookahead)
	get
	retval
      end

      # Parse this:
      # address = mailbox | group
      def address
        # At this point we could be looking at a display-name, angle
        # addr, or local-part.  If looking at a local-part, it could
        # actually be a display-name, according to the following:
        #
        # local-part '@' -> it is a local part of a local-part @ domain
        # local-part '<' -> it is a display-name of a mailbox
        # local-part ':' -> it is a display-name of a group
        # display-name '<' -> it is a mailbox display name
        # display-name ':' -> it is a group display name

	# set lookahead to '@' '<' or ':' (or another value for
	# invalid input)
	lookahead = address_lookahead

	if lookahead == SYM_COLON
	  group
	else
	  mailbox(lookahead)
	end
      end

      # Parse this:
      #  mailbox = angleAddr |
      #            word {word | "."} angleAddr |
      #            word {"." word} "@" domain .
      #
      # lookahead will be set to the return value of
      # address_lookahead, which will be '@' or '<' (or another value
      # for invalid input)
      def mailbox(lookahead)
        if @sym == SYM_LESS_THAN
          angle_addr
        elsif lookahead == SYM_LESS_THAN
          display_name_word
          while @sym == SYM_ATOM ||
              @sym == SYM_ATOM_NON_ASCII ||
              @sym == SYM_QTEXT ||
              @sym == SYM_PERIOD
            if @sym == SYM_ATOM ||
                @sym == SYM_ATOM_NON_ASCII ||
                @sym == SYM_QTEXT
              display_name_word
            else
	      save_text
              get
            end
          end
	  @addresses.last.display_name = get_text
          angle_addr
        else
          word
          while @sym == SYM_PERIOD
            save_text
            get
            word
          end
	  @addresses.last.local = get_text
          expect(SYM_AT_SIGN)
          domain

          if @sym == SYM_LESS_THAN
            # Workaround for invalid input.  Treat 'foo@bar <foo@bar>' as if it
            # were '"foo@bar" <foo@bar>'.  The domain parser will eat
            # 'bar' but stop at '<'.  At this point, we've been
            # parsing the display name as if it were an address, so we
            # throw the address into display_name and parse an
            # angle_addr.
            @addresses.last.display_name =
              format("%s@%s", @addresses.last.local, @addresses.last.domain)
            @addresses.last.local = nil
            @addresses.last.domain = nil
            angle_addr
          end
        end
      end

      # Parse this:
      #   group = word {word | "."} SYNC ":" [mailbox_list] SYNC ";"
      def group
        word
        while @sym == SYM_ATOM || @sym == SYM_QTEXT || @sym == SYM_PERIOD
          if @sym == SYM_ATOM || @sym == SYM_QTEXT
            word
          else
	    save_text
            get
          end
        end
        sync(SYM_COLON)
	expect(SYM_COLON)
	get_text		# throw away group name
	@addresses.last.comments = nil
        if @sym == SYM_ATOM || @sym == SYM_QTEXT ||
	    @sym == SYM_COMMA || @sym == SYM_LESS_THAN
          mailbox_list
        end
        sync(SYM_SEMI_COLON)
	expect(SYM_SEMI_COLON)
      end

      # Parse this:
      #   word = atom | atom_non_ascii | quotedString
      def display_name_word
        if @sym == SYM_ATOM || @sym == SYM_ATOM_NON_ASCII || @sym == SYM_QTEXT
          save_text
          get
        else
	  error "expected word, got #{@sym.inspect}"
	end
      end

      # Parse this:
      #   word = atom | quotedString
      def word
        if @sym == SYM_ATOM || @sym == SYM_QTEXT
          save_text
          get
        else
	  error "expected word, got #{@sym.inspect}"
	end
      end

      # Parse a mailbox list.
      def mailbox_list
	mailbox(address_lookahead)
	while @sym == SYM_COMMA
	  get
	  new_address
	  mailbox(address_lookahead)
	end
      end

      # Parse this:
      #   angleAddr = SYNC "<" [obsRoute] addrSpec SYNC ">"
      def angle_addr
        expect(SYM_LESS_THAN)
        if @sym == SYM_AT_SIGN
          obs_route
        end
        addr_spec
        expect(SYM_GREATER_THAN)
      end

      # Parse this:
      #   domain = domainLiteral | obsDomain
      def domain
        if @sym == SYM_DOMAIN_LITERAL
	  save_text
	  @addresses.last.domain = get_text
	  get
        elsif @sym == SYM_ATOM
          obs_domain
	  @addresses.last.domain = get_text
	else
	  error "expected start of domain, got #{@sym.inspect}"
	end
      end

      # Parse this:
      #   addrSpec = localPart "@" domain
      def addr_spec
        local_part
        expect(SYM_AT_SIGN)
        domain
      end

      # Parse this:
      #   local_part = word *( "." word )
      def local_part
        word
        while @sym == SYM_PERIOD
	  save_text
          get
          word
        end
	@addresses.last.local = get_text
      end

      # Parse this:
      #   obs_domain =  atom  *( "."  atom ) .
      def obs_domain
        expect_save(SYM_ATOM)
        while @sym == SYM_PERIOD
	  save_text
          get
          expect_save(SYM_ATOM)
        end
      end

      # Parse this:
      #   obs_route = obs_domain_list ":"
      def obs_route
        obs_domain_list
        expect(SYM_COLON)
      end

      # Parse this:
      #   obs_domain_list = "@" domain *( *( "," ) "@" domain )
      def obs_domain_list
        expect(SYM_AT_SIGN)
        domain
        while @sym == SYM_COMMA || @sym == SYM_AT_SIGN
          while @sym == SYM_COMMA
            get
          end
          expect(SYM_AT_SIGN)
          domain
        end
      end

      # Put a token back into the input stream.  This token will be
      # retrieved by the next call to get.
      def putback(sym, lexeme)
	@tokens.push([sym, lexeme])
      end

      # Put back an array of tokens into the input stream.
      def putback_array(a)
	a.reverse_each { |e|
	  putback(*e)
	}
      end

      # Get a single token from the string or from the @tokens array
      # if somebody used putback.
      def get
	unless @tokens.empty?
	  @sym, @lexeme = @tokens.pop
	else
	  get_tokenize
	end
      end

      # Get a single token from the string
      def get_tokenize
        @lexeme = nil
        loop {
          case @string
	  when nil		# the end
	    @sym = nil
	    break
          when ""               # the end
            @sym = nil
            break
          when /\A[\r\n\t ]+/m	# skip whitespace
            @string = $'
          when /\A\(/m          # skip comment
            comment
          when /\A""/           # skip empty quoted text
            @string = $'
          when /\A[\w!$%&\'*+\/=?^_\`{\}|~#-]+/m
            @string = $'
            @sym = SYM_ATOM
            break
          when /\A"(.*?([^\\]|\\\\))"/m
            @string = $'
            @sym = SYM_QTEXT
            @lexeme = $1.gsub(/\\(.)/, '\1')
            break
          when /\A</
            @string = $'
            @sym = SYM_LESS_THAN
            break
          when /\A>/
            @string = $'
            @sym = SYM_GREATER_THAN
            break
          when /\A@/
            @string = $'
            @sym = SYM_AT_SIGN
            break
          when /\A,/
            @string = $'
            @sym = SYM_COMMA
            break
          when /\A:/
            @string = $'
            @sym = SYM_COLON
            break
          when /\A;/
            @string = $'
            @sym = SYM_SEMI_COLON
            break
          when /\A\./
            @string = $'
            @sym = SYM_PERIOD
            break
	  when /\A(\[.*?([^\\]|\\\\)\])/m
	    @string = $'
	    @sym = SYM_DOMAIN_LITERAL
	    @lexeme = $1.gsub(/(^|[^\\])[\r\n\t ]+/, '\1').gsub(/\\(.)/, '\1')
	    break
          when /\A[\200-\377\w!$%&\'*+\/=?^_\`{\}|~#-]+/m
            # This is just like SYM_ATOM, but includes all characters
            # with high bits.  This is so we can allow such tokens in
            # the display name portion of an address even though it
            # violates the RFCs.
            @string = $'
            @sym = SYM_ATOM_NON_ASCII
            break
          when /\A./
            @string = $'	# garbage
	    error('garbage character in string')
          else
            raise ArgumentError, "@string is #{@string.inspect} (a #{@string.class}) and does not seem to match any expected regular expression"
          end
        }
        if @sym
          @lexeme ||= $&
        end
      end

      def comment
        depth = 0
        comment = ''
        catch(:done) {
          while @string =~ /\A(\(([^\(\)\\]|\\.)*)/m
            @string = $'
            comment += $1
            depth += 1
            while @string =~ /\A(([^\(\)\\]|\\.)*\))/m
              @string = $'
              comment += $1
              depth -= 1
              throw :done if depth == 0
              if @string =~ /\A(([^\(\)\\]|\\.)+)/
                @string = $'
                comment += $1
              end
            end
          end
        }
        comment = comment.gsub(/[\r\n\t ]+/m, ' ').
          sub(/\A\((.*)\)$/m, '\1').
          gsub(/\\(.)/, '\1')
	@addresses.last.comments =
	  (@addresses.last.comments || []) + [comment]
      end

      def expect(token)
        if @sym == token
          get
	else
	  error("expected #{token.inspect} but got #{@sym.inspect}")
	end
      end

      def expect_save(token)
        if @sym == token
	  save_text
	end
	expect(token)
      end

      def sync(token)
        while @sym && @sym != token
	  error "expected #{token.inspect} but got #{@sym.inspect}"
          get
        end
      end

      def error(s)
	@errors += 1
      end
    end

    # Given a string, this function attempts to extract mailing
    # addresses from it and returns an RMail::Address::List of those
    # addresses (RMail::Address::List is a subclass of Array).
    #
    # This is identical to using a RMail::Address::Parser directly like
    # this:
    #
    #  RMail::Address::Parser.new(string).parse
    def Address.parse(string)
      Parser.new(string).parse
    end

    # RMail::Address::List is a simple subclass of the Array class
    # that provides convenience methods for accessing the
    # RMail::Address objects it contains.
    class List < Array

      # Returns an array of strings -- the result of calling
      # RMail::Address#local on each element of the list.
      def locals
        collect { |a| a.local }
      end

      # Returns an array of strings -- the result of calling
      # RMail::Address#display_name on each element of the list.
      def display_names
        collect { |a| a.display_name }
      end

      # Returns an array of strings -- the result of calling
      # RMail::Address#name on each element of the list.
      def names
        collect { |a| a.name }
      end

      # Returns an array of strings -- the result of calling
      # RMail::Address#domain on each element of the list.
      def domains
        collect { |a| a.domain }
      end

      # Returns an array of strings -- the result of calling
      # RMail::Address#address on each element of the list.
      def addresses
        collect { |a| a.address }
      end

      # Returns an array of strings -- the result of calling
      # RMail::Address#format on each element of the list.
      def format
        collect { |a| a.format }
      end

    end

  end
end

if $0 == __FILE__
  parser = RMail::Address::Parser.new('A Group:a@b.c,d@e.f;')
  p parser.parse
end<|MERGE_RESOLUTION|>--- conflicted
+++ resolved
@@ -1,9 +1,5 @@
 #--
-<<<<<<< HEAD
-#   Copyright (C) 2001, 2002, 2003, 2004 Matt Armstrong.  All rights
-=======
 #   Copyright (C) 2001, 2002, 2003, 2004, 2008 Matt Armstrong.  All rights
->>>>>>> 018b1749
 #   reserved.
 #
 # Redistribution and use in source and binary forms, with or without
