--- conflicted
+++ resolved
@@ -31,17 +31,10 @@
 # This provides maximum convenience when the startup time of your
 # script is not crucial.
 
-<<<<<<< HEAD
-# The RMail module contains all of the RMail classes, but has no
-# useful API of its own.
-#
-# See guide/Intro.txt for a general overview of RMail.
-=======
 # The RMail module contains all of the RubyMail classes, but has no useful
 # API of its own.
 #
 # See guide/Intro.txt for a general overview of RubyMail.
->>>>>>> 018b1749
 module Rmail
 end
 
