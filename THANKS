= Thanks to Python's email module for:

- The idea of separating parsing and serialization from the mail
  classes themselves.
- A lot of the MIME multipart API.

= Thanks to Perl's MimeTools for:

- Showing me this can all be done in the scripting language (no C
  extensions necessary).
- Accessing MIME parts via a File like API (thereby allowing them to
  be stored on disk).

= People:

"Yoshinori K. Okuji" <okuji-at-enbug-dot-org>

- Code to parse messages from strings (though since then I did it a
  much simpler way).
- Numerous other API suggestions and improvements.

Booker Bense <bbense-at-SLAC-dot-Stanford-dot-EDU>

- For prodding me to implement mbox mailbox parsing (and an initial
  implementation).  It took me months, but I did it!

Thanks to Mail::Audit for:

- Showing that reasonable mail filters can be written in a scripting
  language.

Thanks to TMDA for:

- Showing that an aggressive SPAM heuristic coupled with a
  confirmation system is an effective technique for reducing SPAM.
- The idea of tacking on an HMAC to address extensions
  (Mail::AddressTagger).

Joakim Andersson - Initial implementation of the filter method.
<<<<<<< HEAD
Pavel Kolar - but report (1.8.0 incompatability)
=======
Pavel Kolar - bug report (1.8.0 incompatability)
>>>>>>> 018b1749
<|MERGE_RESOLUTION|>--- conflicted
+++ resolved
@@ -37,8 +37,4 @@
   (Mail::AddressTagger).
 
 Joakim Andersson - Initial implementation of the filter method.
-<<<<<<< HEAD
-Pavel Kolar - but report (1.8.0 incompatability)
-=======
-Pavel Kolar - bug report (1.8.0 incompatability)
->>>>>>> 018b1749
+Pavel Kolar - bug report (1.8.0 incompatability)